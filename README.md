--- conflicted
+++ resolved
@@ -21,10 +21,7 @@
 - Create and manage n8n workflows via natural language
 - Predefined workflow templates through prompts system
 - Interactive workflow building with real-time feedback
-<<<<<<< HEAD
 - MCP-based workflow management with semantic versioning
-=======
->>>>>>> 23077eac
 - Backward compatible with existing single-instance setups
 
 ![image](https://github.com/user-attachments/assets/e25e86ea-882e-47c4-b822-99f56d1e7f99)
@@ -578,25 +575,16 @@
 
 This usually happens when creating workflows with Set nodes that use the newer n8n parameter structure. Version 0.7.2+ includes a fix that supports both the legacy array format and the newer object-based format for Set node parameters.
 
-<<<<<<< HEAD
-## Semantic Versioning and MCP-Based Workflow Management
-
-This project uses semantic versioning with MCP-based workflow management. The versioning system follows the [Conventional Commits](https://www.conventionalcommits.org/) specification and automatically generates changelogs and releases.
-=======
 ## Semantic Versioning and Automated Deployment
 
 This project uses semantic versioning with automated deployment to `n8n.informedcrew.com`. The versioning system follows the [Conventional Commits](https://www.conventionalcommits.org/) specification and automatically generates changelogs and releases.
->>>>>>> 23077eac
 
 ### Version Management
 
 - **Automated Versioning**: Uses semantic-release to automatically determine version bumps based on commit messages
 - **Conventional Commits**: All commits follow the conventional commits format for automatic versioning
-<<<<<<< HEAD
 - **MCP-Based Workflow Management**: Workflows are managed through MCP tools with interactive control
-=======
 - **Automated Deployment**: Workflows are automatically deployed to `n8n.informedcrew.com` via GitHub Actions
->>>>>>> 23077eac
 - **Changelog Generation**: Automatic changelog generation based on commit history
 
 ### Commit Message Format
@@ -611,34 +599,21 @@
 [optional footer(s)]
 ```
 
-<<<<<<< HEAD
 **Types for workflow changes:**
-=======
-**Types for workflow deployments:**
->>>>>>> 23077eac
 - `feat`: New workflow features (minor version bump)
 - `fix`: Bug fixes in workflows (patch version bump)
 - `workflow-feat`: New workflow functionality (minor version bump)
 - `workflow-fix`: Workflow bug fixes (patch version bump)
 - `workflow-refactor`: Workflow improvements (patch version bump)
 
-<<<<<<< HEAD
-### Workflow Management Process
-
-1. **Development**: Make changes to workflows in the `workflows/` directory
-2. **Commit**: Use conventional commit format for all changes
-3. **Push**: Push to main branch triggers semantic versioning
-4. **Release**: Semantic-release creates new version and changelog
-5. **Deploy**: Use MCP tools to manage workflows in n8n
-=======
-### Deployment Process
+### Workflow Management and Deployment Process
 
 1. **Development**: Make changes to workflows in the `workflows/` directory
 2. **Commit**: Use conventional commit format for all changes
 3. **Push**: Push to main branch triggers automated deployment
 4. **Deploy**: GitHub Actions automatically deploys to `n8n.informedcrew.com`
 5. **Release**: Semantic-release creates new version and changelog
->>>>>>> 23077eac
+6. **Manage**: Use MCP tools to manage workflows in n8n
 
 For more details, see [CONTRIBUTING.md](CONTRIBUTING.md) and [PUBLISHING.md](PUBLISHING.md).
 
